# Job Description Generator API

A FastAPI-based REST API that generates detailed job descriptions using AI (Ollama + LangChain).

## Features

- 🚀 Fast and modern API built with FastAPI
- 🤖 AI-powered job description generation
- 📝 Generates 3 variations of job descriptions
- 🔧 Handles empty skills (auto-infers from job title)
- 📊 Automatic API documentation
- ✅ Input validation and error handling
- 🌐 CORS support for frontend integration

## Setup

### 1. Creating a Virtual Environment and Install Dependencies

Use Python's venv to create a virtual environment for managing dependencies.

```bash
<<<<<<< HEAD
# Create the venv using python first
=======
# Install venv using python first
>>>>>>> f8004fdd
python -m venv venv

# Activate your virtual environment
.\venv\Scripts\Activate.ps1

# Install required packages
pip install -r requirements.txt
```

### 2. Creating a Docker Image for Ollama

Follow the steps mentioned here: https://hub.docker.com/r/ollama/ollama to create an image and run a LLM of your choosing.

```bash
# Pull and run Ollama Docker container
docker run -d -v ollama:/root/.ollama -p 11434:11434 --name ollama ollama/ollama

# Pull the llama3 model
docker exec -it ollama ollama pull llama3:latest
```

### 3. Ensure Ollama is Running

Make sure you have Ollama running in Docker and are running the `llama3:latest` model or model of your choice:

```bash
# Check if container is running
docker ps

# Check if Ollama is running
curl http://localhost:11434/api/tags

# If llama3 is not available, pull it
docker exec -it ollama ollama pull llama3:latest
```

### 4. Connecting Ollama to the API

You can connect Ollama to the API through `app.py`. In the `__init__` method, specify the model name and `base_url` of your Ollama instance. By default, the Ollama port is 11434.

```python
# Example configuration in app.py
generator = DescriptionGenerator(
    model_name="llama3:latest",
    base_url="http://localhost:11434"  # Default Docker Ollama URL
)

# For custom ports
generator = DescriptionGenerator(
    model_name="llama3:latest",
    base_url="http://localhost:8080"  # If you mapped to a different port
)
```

### 5. Start the API Server

```bash
# Start the development server
python api.py

# Alternative: using uvicorn directly
uvicorn api:app --reload
```

The API will be available at: `http://localhost:8000`

## API Documentation

Once the server is running, you can access:

- **Interactive API docs (Swagger UI)**: http://localhost:8000/docs
- **Alternative docs (ReDoc)**: http://localhost:8000/redoc

## API Endpoints

### `GET /health`

Health check endpoint to verify API status.

**Response:**

```json
{
  "status": "healthy",
  "service": "Job Description Generator API",
  "generator_status": "initialized",
  "message": "API is running successfully"
}
```

### `POST /generate-job-description`

Generate job descriptions based on input parameters.

**Request Body:**

```json
{
  "designation": "Software Engineer",
  "yoe": 5,
  "skills": ["Python", "Django", "React"],
  "extraInfo": "Experience with web-based applications"
}
```

**Response:**

```json
{
  "success": true,
  "data": [
    {
      "designation": "software engineer",
      "experience": 5,
      "skills": ["Python", "Django", "React"],
      "description": "We are seeking a skilled Software Engineer...",
      "responsibilities": [
        "Design and develop web applications",
        "Collaborate with cross-functional teams",
        "Write clean, maintainable code"
      ],
      "requirements": [
        "5+ years of software development experience",
        "Proficiency in Python and Django",
        "Experience with React framework"
      ]
    }
    // ... 2 more variations
  ],
  "message": "Successfully generated 3 job description variations",
  "count": 3
}
```

### `GET /example`

Get an example request body for testing.

### `GET /designations`

Get a list of commonly supported job designations.

## Usage Examples

### Using curl

```bash
# Health check
curl -X GET "http://localhost:8000/health"

# Generate job descriptions
curl -X POST "http://localhost:8000/generate-job-description" \
  -H "Content-Type: application/json" \
  -d '{
    "designation": "Data Scientist",
    "yoe": 3,
    "skills": ["Python", "Machine Learning", "SQL"],
    "extraInfo": "Experience with ML pipelines and data visualization"
  }'
```

### Using Python requests

```python
import requests

response = requests.post(
    "http://localhost:8000/generate-job-description",
    json={
        "designation": "Frontend Developer",
        "yoe": 4,
        "skills": ["React", "TypeScript", "CSS"],
        "extraInfo": "Experience with modern frontend frameworks"
    }
)

result = response.json()
print(f"Generated {result['count']} job descriptions")
```

### Using JavaScript/Fetch

```javascript
fetch("http://localhost:8000/generate-job-description", {
  method: "POST",
  headers: {
    "Content-Type": "application/json",
  },
  body: JSON.stringify({
    designation: "DevOps Engineer",
    yoe: 6,
    skills: ["Docker", "Kubernetes", "AWS"],
    extraInfo: "Experience with CI/CD pipelines",
  }),
})
  .then((response) => response.json())
  .then((data) => console.log(data));
```

## Testing

Run the test script to verify the API is working:

```bash
# Make sure the API is running first
python test_api.py
```

## Error Handling

The API includes comprehensive error handling:

- **400 Bad Request**: Invalid input data
- **500 Internal Server Error**: AI generation failures or server issues

Example error response:

```json
{
  "success": false,
  "message": "Designation cannot be empty",
  "error": "Invalid input: designation is required"
}
```

## Production Deployment

For production deployment:

1. Set proper CORS origins in `api.py`
2. Use environment variables for configuration
3. Deploy to cloud platforms (Heroku, AWS, etc.)
4. Use a production WSGI server like Gunicorn

```bash
# Install gunicorn
pip install gunicorn

# Run with gunicorn
gunicorn -w 4 -k uvicorn.workers.UvicornWorker api:app
```

## File Structure

```
Job Description Generator/
├── app.py                 # Core job description generator class
├── api.py                 # FastAPI application
├── test_api.py           # API testing script
├── requirements.txt      # Python dependencies
├── README.md            # This file
└── venv/                # Virtual environment
```

## Dependencies

- **fastapi**: Modern web framework for APIs
- **uvicorn**: ASGI server for FastAPI
- **pydantic**: Data validation and parsing
- **langchain**: AI/LLM framework
- **langchain_community**: Community LangChain components
- **requests**: HTTP library for testing

## Docker Setup (Alternative)

If you prefer to run everything in Docker, you can create a `docker-compose.yml`:

```yaml
version: "3.8"

services:
  ollama:
    image: ollama/ollama
    ports:
      - "11434:11434"
    volumes:
      - ollama:/root/.ollama
    container_name: ollama

  job-generator-api:
    build: .
    ports:
      - "8000:8000"
    depends_on:
      - ollama
    environment:
      - OLLAMA_BASE_URL=http://ollama:11434

volumes:
  ollama:
```

## Troubleshooting

### Common Issues

1. **"Import fastapi could not be resolved"**

   - Solution: Install dependencies with `pip install -r requirements.txt`

2. **"Connection refused" when testing**

   - Solution: Make sure the API server is running with `python api.py`

3. **"Generator initialization failed"**

   - Solution: Ensure Ollama Docker container is running and `llama3:latest` model is available
   - Check with: `docker ps` and `curl http://localhost:11434/api/tags`

4. **"JSON parsing failed" errors**

   - Solution: Check that the LLM model is working properly by testing `app.py` directly

5. **Docker Ollama connection issues**
   - Ensure Docker container is running: `docker ps`
   - Verify port mapping: Default is `11434:11434`
   - Test API: `curl http://localhost:11434/api/tags`
   - Check model availability: `docker exec -it ollama ollama list`

### Debug Mode

To enable debug output, uncomment the print statements in `app.py`:

```python
# In app.py, uncomment these lines:
print("Raw response:")
print(f"'{response.content}'")
print(f"Response length: {len(response.content)}")
print("\n" + "="*50 + "\n")
```<|MERGE_RESOLUTION|>--- conflicted
+++ resolved
@@ -19,11 +19,7 @@
 Use Python's venv to create a virtual environment for managing dependencies.
 
 ```bash
-<<<<<<< HEAD
-# Create the venv using python first
-=======
 # Install venv using python first
->>>>>>> f8004fdd
 python -m venv venv
 
 # Activate your virtual environment
